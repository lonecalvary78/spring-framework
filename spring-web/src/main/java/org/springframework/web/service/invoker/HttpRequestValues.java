--- conflicted
+++ resolved
@@ -24,12 +24,9 @@
 import java.util.List;
 import java.util.Map;
 
-<<<<<<< HEAD
 import org.jspecify.annotations.Nullable;
 
-=======
 import org.springframework.core.ParameterizedTypeReference;
->>>>>>> c48ff357
 import org.springframework.http.HttpEntity;
 import org.springframework.http.HttpHeaders;
 import org.springframework.http.HttpMethod;
@@ -78,8 +75,7 @@
 
 	private final @Nullable Object bodyValue;
 
-	@Nullable
-	private ParameterizedTypeReference<?> bodyValueType;
+	private @Nullable ParameterizedTypeReference<?> bodyValueType;
 
 
 	/**
@@ -187,8 +183,7 @@
 	 * Return the type for the {@linkplain #getBodyValue() body value}.
 	 * @since 6.2.7
 	 */
-	@Nullable
-	public ParameterizedTypeReference<?> getBodyValueType() {
+	public @Nullable ParameterizedTypeReference<?> getBodyValueType() {
 		return this.bodyValueType;
 	}
 
@@ -280,11 +275,10 @@
 
 		private @Nullable Object bodyValue;
 
+		private @Nullable ParameterizedTypeReference<?> bodyValueType;
+
 		protected Builder() {
 		}
-
-		@Nullable
-		private ParameterizedTypeReference<?> bodyValueType;
 
 		/**
 		 * Set the HTTP method for the request.
@@ -519,16 +513,12 @@
 
 			HttpRequestValues requestValues = createRequestValues(
 					this.httpMethod, uri, uriBuilderFactory, uriTemplate, uriVars,
-<<<<<<< HEAD
 					headers, cookies, this.version, attributes, bodyValue);
-=======
-					headers, cookies, attributes, bodyValue);
 
 			// In 6.2.x only, temporarily work around protected methods
 			requestValues.bodyValueType = this.bodyValueType;
 
 			return requestValues;
->>>>>>> c48ff357
 		}
 
 		protected boolean hasParts() {
