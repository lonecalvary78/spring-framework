/*
 * Copyright 2002-2025 the original author or authors.
 *
 * Licensed under the Apache License, Version 2.0 (the "License");
 * you may not use this file except in compliance with the License.
 * You may obtain a copy of the License at
 *
 *      https://www.apache.org/licenses/LICENSE-2.0
 *
 * Unless required by applicable law or agreed to in writing, software
 * distributed under the License is distributed on an "AS IS" BASIS,
 * WITHOUT WARRANTIES OR CONDITIONS OF ANY KIND, either express or implied.
 * See the License for the specific language governing permissions and
 * limitations under the License.
 */

package org.springframework.web.util;

import java.nio.charset.StandardCharsets;
import java.util.List;

import jakarta.servlet.RequestDispatcher;
import jakarta.servlet.ServletRequest;
import jakarta.servlet.http.HttpServletMapping;
import jakarta.servlet.http.HttpServletRequest;
import jakarta.servlet.http.MappingMatch;
import org.jspecify.annotations.Nullable;

import org.springframework.http.server.PathContainer;
import org.springframework.http.server.RequestPath;
import org.springframework.util.Assert;
import org.springframework.util.ObjectUtils;
import org.springframework.util.StringUtils;

/**
 * Utility class to assist with preparation and access to the lookup path for
 * request mapping purposes. This can be the parsed {@link RequestPath}
 * representation of the path when use of
 * {@link org.springframework.web.util.pattern.PathPattern  parsed patterns}
 * is enabled or a String path for use with a
 * {@link org.springframework.util.PathMatcher} otherwise.
 *
 * @author Rossen Stoyanchev
 * @author Stephane Nicoll
 * @since 5.3
 */
public abstract class ServletRequestPathUtils {

	/** Name of Servlet request attribute that holds the parsed {@link RequestPath}. */
	public static final String PATH_ATTRIBUTE = ServletRequestPathUtils.class.getName() + ".PATH";


	/**
	 * Parse the {@link HttpServletRequest#getRequestURI() requestURI} to a
	 * {@link RequestPath} and save it in the request attribute
	 * {@link #PATH_ATTRIBUTE} for subsequent use with
	 * {@link org.springframework.web.util.pattern.PathPattern parsed patterns}.
	 * <p>The returned {@code RequestPath} will have both the contextPath and any
	 * servletPath prefix omitted from the {@link RequestPath#pathWithinApplication()
	 * pathWithinApplication} it exposes.
	 * <p>This method is typically called by the {@code DispatcherServlet} to determine
	 * if any {@code HandlerMapping} indicates that it uses parsed patterns.
	 * After that the pre-parsed and cached {@code RequestPath} can be accessed
	 * through {@link #getParsedRequestPath(ServletRequest)}.
	 */
	public static RequestPath parseAndCache(HttpServletRequest request) {
		RequestPath requestPath = ServletRequestPath.parse(request);
		request.setAttribute(PATH_ATTRIBUTE, requestPath);
		return requestPath;
	}

	/**
	 * Return a {@link #parseAndCache  previously} parsed and cached {@code RequestPath}.
	 * @throws IllegalArgumentException if not found
	 */
	public static RequestPath getParsedRequestPath(ServletRequest request) {
		RequestPath path = (RequestPath) request.getAttribute(PATH_ATTRIBUTE);
		Assert.notNull(path, () -> "Expected parsed RequestPath in request attribute \"" + PATH_ATTRIBUTE + "\".");
		return path;
	}

	/**
	 * Set the cached, parsed {@code RequestPath} to the given value.
	 * @param requestPath the value to set to, or if {@code null} the cache
	 * value is cleared.
	 * @param request the current request
	 * @since 5.3.3
	 */
	public static void setParsedRequestPath(@Nullable RequestPath requestPath, ServletRequest request) {
		if (requestPath != null) {
			request.setAttribute(PATH_ATTRIBUTE, requestPath);
		}
		else {
			request.removeAttribute(PATH_ATTRIBUTE);
		}
	}

	/**
	 * Check for a {@link #parseAndCache  previously} parsed and cached {@code RequestPath}.
	 */
	public static boolean hasParsedRequestPath(ServletRequest request) {
		return (request.getAttribute(PATH_ATTRIBUTE) != null);
	}

	/**
	 * Remove the request attribute {@link #PATH_ATTRIBUTE} that holds a
	 * {@link #parseAndCache  previously} parsed and cached {@code RequestPath}.
	 */
	public static void clearParsedRequestPath(ServletRequest request) {
		request.removeAttribute(PATH_ATTRIBUTE);
	}


	// Methods to select either parsed RequestPath or resolved String lookupPath

	/**
	 * Return either a {@link UrlPathHelper#resolveAndCacheLookupPath pre-resolved}
	 * String lookupPath or a {@link #parseAndCache(HttpServletRequest)
	 * pre-parsed} {@code RequestPath}.
	 * <p>In Spring MVC, when at least one {@code HandlerMapping} has parsed
	 * {@code PathPatterns} enabled, the {@code DispatcherServlet} parses and
	 * caches the {@code RequestPath} which can be also done even earlier with
	 * {@link org.springframework.web.filter.ServletRequestPathFilter
	 * ServletRequestPathFilter}. In other cases where {@code HandlerMapping}s
	 * use String pattern matching with {@code PathMatcher}, the String
	 * lookupPath is resolved separately in each {@code HandlerMapping}.
	 * @param request the current request
	 * @return a String lookupPath or a {@code RequestPath}
	 * @throws IllegalArgumentException if neither is available
	 */
	public static Object getCachedPath(ServletRequest request) {

		// RequestPath is parsed once and cached in the DispatcherServlet if any HandlerMapping uses PathPatterns.
		// A String lookupPath is resolved and cached in each HandlerMapping that uses String matching.
		// So we try lookupPath first, then RequestPath second

		String lookupPath = (String) request.getAttribute(UrlPathHelper.PATH_ATTRIBUTE);
		if (lookupPath != null) {
			return lookupPath;
		}
		RequestPath requestPath = (RequestPath) request.getAttribute(PATH_ATTRIBUTE);
		if (requestPath != null) {
			return requestPath.pathWithinApplication();
		}
		throw new IllegalArgumentException(
				"Neither a pre-parsed RequestPath nor a pre-resolved String lookupPath is available.");
	}

	/**
	 * Variant of {@link #getCachedPath(ServletRequest)} that returns the path
	 * for request mapping as a String.
	 * <p>If the cached path is a {@link #parseAndCache(HttpServletRequest)
	 * pre-parsed} {@code RequestPath} then the returned String path value is
	 * encoded and with path parameters removed.
	 * <p>If the cached path is a {@link UrlPathHelper#resolveAndCacheLookupPath
	 * pre-resolved} String lookupPath, then the returned String path value
	 * depends on how {@link UrlPathHelper} that resolved is configured.
	 * @param request the current request
	 * @return the full request mapping path as a String
	 */
	public static String getCachedPathValue(ServletRequest request) {
		Object path = getCachedPath(request);
		if (path instanceof PathContainer pathContainer) {
			String value = pathContainer.value();
			path = UrlPathHelper.defaultInstance.removeSemicolonContent(value);
		}
		return (String) path;
	}

	/**
	 * Check for a previously {@link UrlPathHelper#resolveAndCacheLookupPath
	 * resolved} String lookupPath or a previously {@link #parseAndCache parsed}
	 * {@code RequestPath}.
	 * @param request the current request
	 * @return whether a pre-resolved or pre-parsed path is available
	 */
	public static boolean hasCachedPath(ServletRequest request) {
		return (request.getAttribute(PATH_ATTRIBUTE) != null ||
				request.getAttribute(UrlPathHelper.PATH_ATTRIBUTE) != null);
	}

	/**
	 * Check if the Servlet is mapped by a path prefix, and if so return that
	 * path prefix.
	 * @param request the current request
	 * @return the prefix, or {@code null} if the Servlet is not mapped by prefix
	 * @since 6.2.3
	 */
	@Nullable
	public static String getServletPathPrefix(HttpServletRequest request) {
		HttpServletMapping mapping = (HttpServletMapping) request.getAttribute(RequestDispatcher.INCLUDE_MAPPING);
		mapping = (mapping != null ? mapping : request.getHttpServletMapping());
		if (ObjectUtils.nullSafeEquals(mapping.getMappingMatch(), MappingMatch.PATH)) {
			String servletPath = (String) request.getAttribute(WebUtils.INCLUDE_SERVLET_PATH_ATTRIBUTE);
			servletPath = (servletPath != null ? servletPath : request.getServletPath());
			servletPath = (servletPath.endsWith("/") ? servletPath.substring(0, servletPath.length() - 1) : servletPath);
			return servletPath;
		}
		return null;
	}



	/**
	 * Simple wrapper around the default {@link RequestPath} implementation that
	 * supports a servletPath as an additional prefix to be omitted from
	 * {@link #pathWithinApplication()}.
	 */
	private static final class ServletRequestPath implements RequestPath {

		private final PathElements pathElements;

		private final RequestPath requestPath;

		private final PathContainer contextPath;

		private ServletRequestPath(PathElements pathElements) {
			this.pathElements = pathElements;
			this.requestPath = pathElements.createRequestPath();
			this.contextPath = pathElements.createContextPath();
		}

		@Override
		public String value() {
			return this.requestPath.value();
		}

		@Override
		public List<Element> elements() {
			return this.requestPath.elements();
		}

		@Override
		public PathContainer contextPath() {
			return this.contextPath;
		}

		@Override
		public PathContainer pathWithinApplication() {
			return this.requestPath.pathWithinApplication();
		}

		@Override
		public RequestPath modifyContextPath(String contextPath) {
			return new ServletRequestPath(this.pathElements.withContextPath(contextPath));
		}


		@Override
		public boolean equals(@Nullable Object other) {
			if (this == other) {
				return true;
			}
			if (other == null || getClass() != other.getClass()) {
				return false;
			}
			return (this.requestPath.equals(((ServletRequestPath) other).requestPath));
		}

		@Override
		public int hashCode() {
			return this.requestPath.hashCode();
		}

		@Override
		public String toString() {
			return this.requestPath.toString();
		}


		public static RequestPath parse(HttpServletRequest request) {
			String requestUri = (String) request.getAttribute(WebUtils.INCLUDE_REQUEST_URI_ATTRIBUTE);
			requestUri = (requestUri != null ? requestUri : request.getRequestURI());
			String servletPathPrefix = getServletPathPrefix(request);
<<<<<<< HEAD
			return (StringUtils.hasText(servletPathPrefix) ?
					new ServletRequestPath(new PathElements(requestUri, request.getContextPath(), servletPathPrefix)) :
					RequestPath.parse(requestUri, request.getContextPath()));
		}

		private static @Nullable String getServletPathPrefix(HttpServletRequest request) {
			HttpServletMapping mapping = (HttpServletMapping) request.getAttribute(RequestDispatcher.INCLUDE_MAPPING);
			mapping = (mapping != null ? mapping : request.getHttpServletMapping());
			if (ObjectUtils.nullSafeEquals(mapping.getMappingMatch(), MappingMatch.PATH)) {
				String servletPath = (String) request.getAttribute(WebUtils.INCLUDE_SERVLET_PATH_ATTRIBUTE);
				servletPath = (servletPath != null ? servletPath : request.getServletPath());
				servletPath = (servletPath.endsWith("/") ? servletPath.substring(0, servletPath.length() - 1) : servletPath);
				return UriUtils.encodePath(servletPath, StandardCharsets.UTF_8);
=======
			if (!StringUtils.hasLength(servletPathPrefix)) {
				return RequestPath.parse(requestUri, request.getContextPath());
>>>>>>> 1d7cb4fc
			}
			servletPathPrefix = UriUtils.encodePath(servletPathPrefix, StandardCharsets.UTF_8);
			return new ServletRequestPath(new PathElements(requestUri, request.getContextPath(), servletPathPrefix));
		}

		record PathElements(String rawPath, @Nullable String contextPath, String servletPathPrefix) {

			PathElements {
				Assert.notNull(servletPathPrefix, "`servletPathPrefix` is required");
			}

			private RequestPath createRequestPath() {
				return RequestPath.parse(this.rawPath, this.contextPath + this.servletPathPrefix);
			}

			private PathContainer createContextPath() {
				return PathContainer.parsePath(StringUtils.hasText(this.contextPath) ? this.contextPath : "");
			}

			PathElements withContextPath(String contextPath) {
				if (!contextPath.startsWith("/") || contextPath.endsWith("/")) {
					throw new IllegalArgumentException("Invalid contextPath '" + contextPath + "': " +
							"must start with '/' and not end with '/'");
				}
				String contextPathToUse = this.servletPathPrefix + contextPath;
				if (StringUtils.hasText(this.contextPath())) {
					throw new IllegalStateException("Could not change context path to '" + contextPathToUse +
							"': a context path is already specified");
				}
				if (!this.rawPath.startsWith(contextPathToUse)) {
					throw new IllegalArgumentException("Invalid contextPath '" + contextPathToUse + "': " +
							"must match the start of requestPath: '" + this.rawPath + "'");
				}
				return new PathElements(this.rawPath, contextPathToUse, "");
			}
		}
	}

}<|MERGE_RESOLUTION|>--- conflicted
+++ resolved
@@ -186,8 +186,7 @@
 	 * @return the prefix, or {@code null} if the Servlet is not mapped by prefix
 	 * @since 6.2.3
 	 */
-	@Nullable
-	public static String getServletPathPrefix(HttpServletRequest request) {
+	public static @Nullable String getServletPathPrefix(HttpServletRequest request) {
 		HttpServletMapping mapping = (HttpServletMapping) request.getAttribute(RequestDispatcher.INCLUDE_MAPPING);
 		mapping = (mapping != null ? mapping : request.getHttpServletMapping());
 		if (ObjectUtils.nullSafeEquals(mapping.getMappingMatch(), MappingMatch.PATH)) {
@@ -200,7 +199,6 @@
 	}
 
 
-
 	/**
 	 * Simple wrapper around the default {@link RequestPath} implementation that
 	 * supports a servletPath as an additional prefix to be omitted from
@@ -272,24 +270,8 @@
 			String requestUri = (String) request.getAttribute(WebUtils.INCLUDE_REQUEST_URI_ATTRIBUTE);
 			requestUri = (requestUri != null ? requestUri : request.getRequestURI());
 			String servletPathPrefix = getServletPathPrefix(request);
-<<<<<<< HEAD
-			return (StringUtils.hasText(servletPathPrefix) ?
-					new ServletRequestPath(new PathElements(requestUri, request.getContextPath(), servletPathPrefix)) :
-					RequestPath.parse(requestUri, request.getContextPath()));
-		}
-
-		private static @Nullable String getServletPathPrefix(HttpServletRequest request) {
-			HttpServletMapping mapping = (HttpServletMapping) request.getAttribute(RequestDispatcher.INCLUDE_MAPPING);
-			mapping = (mapping != null ? mapping : request.getHttpServletMapping());
-			if (ObjectUtils.nullSafeEquals(mapping.getMappingMatch(), MappingMatch.PATH)) {
-				String servletPath = (String) request.getAttribute(WebUtils.INCLUDE_SERVLET_PATH_ATTRIBUTE);
-				servletPath = (servletPath != null ? servletPath : request.getServletPath());
-				servletPath = (servletPath.endsWith("/") ? servletPath.substring(0, servletPath.length() - 1) : servletPath);
-				return UriUtils.encodePath(servletPath, StandardCharsets.UTF_8);
-=======
 			if (!StringUtils.hasLength(servletPathPrefix)) {
 				return RequestPath.parse(requestUri, request.getContextPath());
->>>>>>> 1d7cb4fc
 			}
 			servletPathPrefix = UriUtils.encodePath(servletPathPrefix, StandardCharsets.UTF_8);
 			return new ServletRequestPath(new PathElements(requestUri, request.getContextPath(), servletPathPrefix));
