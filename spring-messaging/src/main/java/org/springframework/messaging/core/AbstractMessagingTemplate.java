--- conflicted
+++ resolved
@@ -38,17 +38,11 @@
 		implements MessageRequestReplyOperations<D> {
 
 	@Override
-<<<<<<< HEAD
 	public @Nullable Message<?> sendAndReceive(Message<?> requestMessage) throws MessagingException {
-=======
-	@Nullable
-	public Message<?> sendAndReceive(Message<?> requestMessage) throws MessagingException {
->>>>>>> 65e5c142
 		return sendAndReceive(getRequiredDefaultDestination(), requestMessage);
 	}
 
 	@Override
-<<<<<<< HEAD
 	public @Nullable Message<?> sendAndReceive(D destination, Message<?> requestMessage) throws MessagingException {
 		return doSendAndReceive(destination, requestMessage);
 	}
@@ -70,28 +64,6 @@
 
 	@Override
 	public <T> @Nullable T convertSendAndReceive(
-=======
-	@Nullable
-	public Message<?> sendAndReceive(D destination, Message<?> requestMessage) throws MessagingException {
-		return doSendAndReceive(destination, requestMessage);
-	}
-
-	@Override
-	@Nullable
-	public <T> T convertSendAndReceive(Object request, Class<T> targetClass) throws MessagingException {
-		return convertSendAndReceive(getRequiredDefaultDestination(), request, targetClass);
-	}
-
-	@Override
-	@Nullable
-	public <T> T convertSendAndReceive(D destination, Object request, Class<T> targetClass) throws MessagingException {
-		return convertSendAndReceive(destination, request, null, targetClass);
-	}
-
-	@Override
-	@Nullable
-	public <T> T convertSendAndReceive(
->>>>>>> 65e5c142
 			D destination, Object request, @Nullable Map<String, Object> headers, Class<T> targetClass)
 			throws MessagingException {
 
@@ -99,12 +71,7 @@
 	}
 
 	@Override
-<<<<<<< HEAD
 	public <T> @Nullable T convertSendAndReceive(
-=======
-	@Nullable
-	public <T> T convertSendAndReceive(
->>>>>>> 65e5c142
 			Object request, Class<T> targetClass, @Nullable MessagePostProcessor postProcessor)
 			throws MessagingException {
 
@@ -112,12 +79,7 @@
 	}
 
 	@Override
-<<<<<<< HEAD
 	public <T> @Nullable T convertSendAndReceive(D destination, Object request, Class<T> targetClass,
-=======
-	@Nullable
-	public <T> T convertSendAndReceive(D destination, Object request, Class<T> targetClass,
->>>>>>> 65e5c142
 			@Nullable MessagePostProcessor postProcessor) throws MessagingException {
 
 		return convertSendAndReceive(destination, request, null, targetClass, postProcessor);
@@ -125,7 +87,6 @@
 
 	@SuppressWarnings("unchecked")
 	@Override
-<<<<<<< HEAD
 	public <T> @Nullable T convertSendAndReceive(Object request, @Nullable Map<String, Object> headers,
 			Class<T> targetClass, @Nullable MessagePostProcessor postProcessor) throws MessagingException {
 
@@ -135,10 +96,6 @@
 	@SuppressWarnings("unchecked")
 	@Override
 	public <T> @Nullable T convertSendAndReceive(D destination, Object request, @Nullable Map<String, Object> headers,
-=======
-	@Nullable
-	public <T> T convertSendAndReceive(D destination, Object request, @Nullable Map<String, Object> headers,
->>>>>>> 65e5c142
 			Class<T> targetClass, @Nullable MessagePostProcessor postProcessor) throws MessagingException {
 
 		Message<?> requestMessage = doConvert(request, headers, postProcessor);
@@ -147,9 +104,6 @@
 	}
 
 
-<<<<<<< HEAD
-	protected abstract @Nullable Message<?> doSendAndReceive(D destination, Message<?> requestMessage);
-=======
 	/**
 	 * Actually send the given request message to the given destination and
 	 * receive a reply message for it.
@@ -158,8 +112,6 @@
 	 * @return the received reply, possibly {@code null} if the
 	 * message could not be received, for example due to a timeout
 	 */
-	@Nullable
-	protected abstract Message<?> doSendAndReceive(D destination, Message<?> requestMessage);
->>>>>>> 65e5c142
+	protected abstract @Nullable Message<?> doSendAndReceive(D destination, Message<?> requestMessage);
 
 }